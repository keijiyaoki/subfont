const expect = require('unexpected');
const parseCommandLineOptions = require('../lib/parseCommandLineOptions');

describe('parseCommandLineOptions', function () {
  it('should return an object with the parsed options', function () {
    expect(
      parseCommandLineOptions([
        '--dryrun',
        '--inline-fonts',
        '--no-fallbacks',
        '--recursive',
      ]),
      'to satisfy',
      {
        root: undefined,
        canonicalRoot: undefined,
        output: undefined,
        debug: false,
        dryRun: true,
        silent: false,
        inlineFonts: true,
        inlineCss: false,
        fontDisplay: 'swap',
        inPlace: false,
        inputFiles: [],
        recursive: true,
        fallbacks: false,
        dynamic: false,
<<<<<<< HEAD
        harfbuzz: false
=======
>>>>>>> b8b94fe2
      }
    );
  });
});<|MERGE_RESOLUTION|>--- conflicted
+++ resolved
@@ -26,10 +26,7 @@
         recursive: true,
         fallbacks: false,
         dynamic: false,
-<<<<<<< HEAD
-        harfbuzz: false
-=======
->>>>>>> b8b94fe2
+        harfbuzz: false,
       }
     );
   });
