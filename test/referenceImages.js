const expect = require('unexpected')
  .clone()
  .use(require('unexpected-resemble'));
const subsetFonts = require('../lib/subsetFonts');
const AssetGraph = require('assetgraph');
const pathModule = require('path');
const combos = require('combos');

async function screenshot(browser, assetGraph, bannedUrls) {
  const page = await browser.newPage();
  await page.setRequestInterception(true);
  const loadedUrls = [];
  page.on('request', request => {
    const url = request.url();
    loadedUrls.push(url);
    if (url.startsWith('https://example.com/')) {
      let agUrl = url.replace('https://example.com/', assetGraph.root);
      if (/\/$/.test(agUrl)) {
        agUrl += 'index.html';
      }
      const asset = assetGraph.findAssets({
        isLoaded: true,
        url: agUrl
      })[0];
      if (asset) {
        request.respond({
          status: 200,
          contentType: asset.contentType,
          body: asset.rawSrc
        });
        return;
      }
    }
    request.continue();
  });
  await page.goto('https://example.com/');
  if (bannedUrls) {
    const loadedBannedUrls = loadedUrls.filter(url => bannedUrls.includes(url));
    if (loadedBannedUrls.length > 0) {
      throw new Error(
        `One or more of the original fonts were loaded:\n  ${loadedBannedUrls.join(
          '\n  '
        )}`
      );
    }
  }
  return page.screenshot();
}

describe('reference images', function() {
  let browser;
  before(async function() {
    browser = await require('puppeteer').launch();
  });

  after(async function() {
    await browser.close();
  });

  expect.addAssertion(
    '<string> to render the same after subsetting <object?>',
    async (expect, path, options = {}) => {
      const assetGraph = new AssetGraph({
        root: pathModule.resolve(
          __dirname,
          '..',
          'testdata',
          'referenceImages',
          path
        )
      });
      await assetGraph.loadAssets('index.html');
      await assetGraph.populate();
      const fontsBefore = assetGraph
        .findAssets({ type: { $in: ['Ttf', 'Woff', 'Woff2', 'Eot'] } })
        .map(asset =>
          asset.url.replace(assetGraph.root, 'https://example.com/')
        );
      const screenshotBefore = await screenshot(browser, assetGraph);
      await subsetFonts(assetGraph, options);
      const screenshotAfter = await screenshot(
        browser,
        assetGraph,
        fontsBefore
      );
      await expect(screenshotAfter, 'to resemble', screenshotBefore, {
        mismatchPercentage: 0
      });
    }
  );

<<<<<<< HEAD
  for (const options of combos({
    inlineCss: [false, true],
    inlineSubsets: [false, true],
    omitFallbacks: [false, true],
    harfbuzz: [false, true]
  })) {
    describe(`with ${Object.keys(options)
      .map(key => `${key}: ${options[key]}`)
      .join(', ')}`, function() {
      it('should render a simple test case without ligatures', async function() {
        await expect(
          'withoutLigatures',
          'to render the same after subsetting',
          options
        );
      });

      it('should render ligatures correctly', async function() {
        await expect(
          'ligatures',
          'to render the same after subsetting',
          options
        );
      });
=======
  for (const inlineCss of [true, false]) {
    describe(`with inlineCss:${inlineCss}`, function() {
      for (const inlineFonts of [true, false]) {
        describe(`with inlineFonts:${inlineFonts}`, function() {
          for (const omitFallbacks of [true, false]) {
            describe(`with omitFallbacks:${omitFallbacks}`, function() {
              it('should render a simple test case without ligatures', async function() {
                await expect(
                  'withoutLigatures',
                  'to render the same after subsetting',
                  {
                    inlineCss,
                    inlineFonts,
                    omitFallbacks
                  }
                );
              });

              it('should render ligatures correctly', async function() {
                await expect(
                  'ligatures',
                  'to render the same after subsetting',
                  {
                    inlineCss,
                    inlineFonts,
                    omitFallbacks
                  }
                );
              });
            });
          }
        });
      }
>>>>>>> 1c22db5a
    });
  }
});<|MERGE_RESOLUTION|>--- conflicted
+++ resolved
@@ -89,7 +89,6 @@
     }
   );
 
-<<<<<<< HEAD
   for (const options of combos({
     inlineCss: [false, true],
     inlineSubsets: [false, true],
@@ -114,41 +113,6 @@
           options
         );
       });
-=======
-  for (const inlineCss of [true, false]) {
-    describe(`with inlineCss:${inlineCss}`, function() {
-      for (const inlineFonts of [true, false]) {
-        describe(`with inlineFonts:${inlineFonts}`, function() {
-          for (const omitFallbacks of [true, false]) {
-            describe(`with omitFallbacks:${omitFallbacks}`, function() {
-              it('should render a simple test case without ligatures', async function() {
-                await expect(
-                  'withoutLigatures',
-                  'to render the same after subsetting',
-                  {
-                    inlineCss,
-                    inlineFonts,
-                    omitFallbacks
-                  }
-                );
-              });
-
-              it('should render ligatures correctly', async function() {
-                await expect(
-                  'ligatures',
-                  'to render the same after subsetting',
-                  {
-                    inlineCss,
-                    inlineFonts,
-                    omitFallbacks
-                  }
-                );
-              });
-            });
-          }
-        });
-      }
->>>>>>> 1c22db5a
     });
   }
 });