--- conflicted
+++ resolved
@@ -55,28 +55,19 @@
     "font-snapper": "^1.0.2",
     "font-tracer": "^2.0.1",
     "fontkit": "^1.8.0",
-<<<<<<< HEAD
     "harfbuzzjs": "^0.1.1",
-    "lodash.groupby": "^4.6.0",
-    "lodash.once": "^4.1.1",
-=======
     "lines-and-columns": "^1.1.6",
     "lodash": "^4.17.15",
     "memoizesync": "^1.1.1",
     "postcss": "^7.0.32",
->>>>>>> e8c547b7
     "postcss-value-parser": "^4.0.2",
     "pretty-bytes": "^5.1.0",
     "puppeteer-core": "^3.1.0",
     "specificity": "^0.4.1",
     "urltools": "^0.4.1",
-<<<<<<< HEAD
     "wawoff2": "^1.0.2",
     "woff2sfnt-sfnt2woff": "^1.0.0",
-    "yargs": "^15.3.1"
-=======
     "yargs": "^15.4.0"
->>>>>>> e8c547b7
   },
   "devDependencies": {
     "combos": "^0.2.0",
