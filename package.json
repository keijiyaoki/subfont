--- conflicted
+++ resolved
@@ -56,13 +56,9 @@
     "pretty-bytes": "^5.1.0",
     "puppeteer-core": "^1.19.0",
     "urltools": "^0.4.1",
-<<<<<<< HEAD
     "wawoff2": "^1.0.2",
     "woff2sfnt-sfnt2woff": "^1.0.0",
-    "yargs": "^12.0.2"
-=======
     "yargs": "^14.2.0"
->>>>>>> 1c22db5a
   },
   "devDependencies": {
     "combos": "^0.2.0",
