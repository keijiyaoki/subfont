--- conflicted
+++ resolved
@@ -51,12 +51,8 @@
     "font-tracer": "^1.1.0",
     "fontkit": "^1.8.0",
     "lodash.groupby": "^4.6.0",
-<<<<<<< HEAD
     "lodash.once": "^4.1.1",
-    "postcss-values-parser": "^2.0.1",
-=======
     "postcss-value-parser": "^4.0.2",
->>>>>>> 11126229
     "pretty-bytes": "^5.1.0",
     "urltools": "^0.4.1",
     "wawoff2": "^1.0.2",
