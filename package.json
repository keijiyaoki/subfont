--- conflicted
+++ resolved
@@ -55,11 +55,8 @@
     "font-snapper": "^1.0.2",
     "font-tracer": "^2.0.1",
     "fontkit": "^1.8.0",
-<<<<<<< HEAD
+    "gettemporaryfilepath": "^1.0.1",
     "harfbuzzjs": "^0.1.1",
-=======
-    "gettemporaryfilepath": "^1.0.1",
->>>>>>> 2abac1a2
     "lines-and-columns": "^1.1.6",
     "lodash": "^4.17.15",
     "memoizesync": "^1.1.1",
