{
  "name": "subfont",
  "version": "3.4.0",
  "description": "Speeds up your pages initial paint by automatically subsetting local or Google fonts and loading them optimally",
  "engines": {
    "node": ">=8.0.0"
  },
  "scripts": {
    "lint": "eslint .",
    "test": "npm run lint && mocha",
    "travis": "npm run lint && npm run coverage",
    "coverage": "nyc --reporter=lcov --reporter=text -- mocha --reporter dot"
  },
  "bin": {
    "subfont": "lib/cli.js"
  },
  "main": "lib/index.js",
  "repository": {
    "type": "git",
    "url": "git+https://github.com/Munter/subfont.git"
  },
  "keywords": [
    "google",
    "font",
    "fonts",
    "webfont",
    "webfonts",
    "subset",
    "subsetting",
    "commandline",
    "cli",
    "automation",
    "woff",
    "woff2",
    "preload"
  ],
  "author": "Peter Müller <munter@fumle.dk>",
  "license": "MIT",
  "bugs": {
    "url": "https://github.com/Munter/subfont/issues"
  },
  "homepage": "https://github.com/Munter/subfont#readme",
  "dependencies": {
<<<<<<< HEAD
    "assetgraph": "^4.12.0",
=======
    "assetgraph": "^4.11.0",
    "lodash.groupby": "^4.6.0",
    "pretty-bytes": "^5.1.0",
>>>>>>> 355aa0c9
    "urltools": "^0.3.5",
    "yargs": "^11.0.0"
  },
  "devDependencies": {
    "coveralls": "^3.0.0",
    "eslint": "^4.19.0",
    "eslint-config-pretty-standard": "^1.3.0",
    "eslint-plugin-prettier": "^2.6.0",
    "httpception": "^1.0.2",
    "mocha": "^5.0.4",
    "nyc": "^11.6.0",
    "prettier": "^1.11.1",
    "unexpected": "^10.37.2"
  }
}<|MERGE_RESOLUTION|>--- conflicted
+++ resolved
@@ -41,13 +41,9 @@
   },
   "homepage": "https://github.com/Munter/subfont#readme",
   "dependencies": {
-<<<<<<< HEAD
     "assetgraph": "^4.12.0",
-=======
-    "assetgraph": "^4.11.0",
     "lodash.groupby": "^4.6.0",
     "pretty-bytes": "^5.1.0",
->>>>>>> 355aa0c9
     "urltools": "^0.3.5",
     "yargs": "^11.0.0"
   },
