const _ = require('lodash');
const Promise = require('bluebird');
const memoizeSync = require('memoizesync');
const urltools = require('urltools');

const fontTracer = require('font-tracer');
const fontSnapper = require('font-snapper');

const AssetGraph = require('assetgraph');
const compileQuery = require('assetgraph/lib/compileQuery');

const HeadlessBrowser = require('./HeadlessBrowser');
const gatherStylesheetsWithPredicates = require('./gatherStylesheetsWithPredicates');
const getGoogleIdForFontProps = require('./getGoogleIdForFontProps');
const findCustomPropertyDefinitions = require('./findCustomPropertyDefinitions');
const extractReferencedCustomPropertyNames = require('./extractReferencedCustomPropertyNames');
const stripLocalTokens = require('./stripLocalTokens');
const injectSubsetDefinitions = require('./injectSubsetDefinitions');
const cssFontParser = require('css-font-parser-papandreou');
const cssListHelpers = require('css-list-helpers');
const LinesAndColumns = require('lines-and-columns').default;
const fontkit = require('fontkit');
const fontFamily = require('font-family-papandreou');

const unquote = require('./unquote');
const normalizeFontPropertyValue = require('./normalizeFontPropertyValue');
const getCssRulesByProperty = require('./getCssRulesByProperty');
const unicodeRange = require('./unicodeRange');

const googleFontsCssUrlRegex = /^(?:https?:)?\/\/fonts\.googleapis\.com\/css/;

const initialValueByProp = _.pick(require('./initialValueByProp'), [
  'font-style',
  'font-weight',
  'font-stretch'
]);

function cssQuoteIfNecessary(value) {
  if (/^\w+$/.test(value)) {
    return value;
  } else {
    return `'${value.replace(/'/g, "\\'")}'`;
  }
}

function getGoogleFontSubsetCssUrl(fontProps, text) {
  const googleFontId = getGoogleIdForFontProps(fontProps);

  return `https://fonts.googleapis.com/css?family=${googleFontId}&text=${encodeURIComponent(
    text
  )}`;
}

function getPreferredFontUrl(cssFontFaceSrcRelations = []) {
  const formatOrder = ['woff2', 'woff', 'truetype', 'opentype'];

  const typeOrder = ['Woff2', 'Woff', 'Ttf', 'Otf'];

  for (const format of formatOrder) {
    const relation = cssFontFaceSrcRelations.find(
      r => r.format && r.format.toLowerCase() === format
    );

    if (relation) {
      return relation.to.url;
    }
  }

  for (const assetType of typeOrder) {
    const relation = cssFontFaceSrcRelations.find(r => r.to.type === assetType);

    if (relation) {
      return relation.to.url;
    }
  }
}

// Hack to extract '@font-face { ... }' with all absolute urls
function getFontFaceDeclarationText(node, relations) {
  const originalHrefTypeByRelation = new Map();
  for (const relation of relations) {
    originalHrefTypeByRelation.set(relation.hrefType);
    relation.hrefType = 'absolute';
  }

  const text = node.toString();
  // Put the hrefTypes that were set to absolute back to their original state:
  for (const [
    relation,
    originalHrefType
  ] of originalHrefTypeByRelation.entries()) {
    relation.hrefType = originalHrefType;
  }
  return text;
}

// Takes the output of fontTracer
function groupTextsByFontFamilyProps(
  textByPropsArray,
  availableFontFaceDeclarations
) {
  const snappedTexts = _.flatMapDeep(textByPropsArray, textAndProps => {
    const family = textAndProps.props['font-family'];
    if (family === undefined) {
      return [];
    }

    // Find all the families in the traced font-family that we have @font-face declarations for:
    const families = fontFamily
      .parse(family)
      .filter(family =>
        availableFontFaceDeclarations.some(
          fontFace =>
            fontFace['font-family'].toLowerCase() === family.toLowerCase()
        )
      );

    return families.map(family => {
      const activeFontFaceDeclaration = fontSnapper(
        availableFontFaceDeclarations,
        {
          ...textAndProps.props,
          'font-family': fontFamily.stringify([family])
        }
      );

      if (!activeFontFaceDeclaration) {
        return [];
      }

      const { relations, ...props } = activeFontFaceDeclaration;
      const fontUrl = getPreferredFontUrl(relations);

      return {
        text: textAndProps.text,
        props,
        fontRelations: relations,
        fontUrl
      };
    });
  }).filter(textByProps => textByProps && textByProps.fontUrl);

  const textsByFontUrl = _.groupBy(snappedTexts, 'fontUrl');

  return _.map(textsByFontUrl, (textsPropsArray, fontUrl) => {
    const texts = textsPropsArray.map(obj => obj.text);
    const fontFamilies = new Set(
      textsPropsArray.map(obj => obj.props['font-family'])
    );
    const pageText = _.uniq(texts.join(''))
      .sort()
      .join('');

    let smallestOriginalSize;
    let smallestOriginalFormat;
    for (const relation of textsPropsArray[0].fontRelations) {
      if (relation.to.isLoaded) {
        const size = relation.to.rawSrc.length;
        if (smallestOriginalSize === undefined || size < smallestOriginalSize) {
          smallestOriginalSize = size;
          smallestOriginalFormat = relation.to.type.toLowerCase();
        }
      }
    }

    return {
      smallestOriginalSize,
      smallestOriginalFormat,
      texts,
      pageText,
      text: pageText,
      props: { ...textsPropsArray[0].props },
      fontUrl,
      fontFamilies
    };
  });
}

function getParents(assetGraph, asset, assetQuery) {
  const assetMatcher = compileQuery(assetQuery);
  const seenAssets = new Set();
  const parents = [];
  (function visit(asset) {
    if (seenAssets.has(asset)) {
      return;
    }
    seenAssets.add(asset);

    for (const incomingRelation of asset.incomingRelations) {
      if (assetMatcher(incomingRelation.from)) {
        parents.push(incomingRelation.from);
      } else {
        visit(incomingRelation.from);
      }
    }
  })(asset);

  return parents;
}

function insertPreconnect(
  htmlAsset,
  hostname,
  insertPoint = htmlAsset.outgoingRelations[0]
) {
  return htmlAsset.addRelation(
    {
      type: 'HtmlPreconnectLink',
      hrefType: 'absolute',
      to: { url: `https://${hostname}` }
    },
    'after',
    insertPoint
  );
}

function asyncLoadStyleRelationWithFallback(htmlAsset, originalRelation) {
  // Async load google font stylesheet
  // Insert async CSS loading <script>
  const asyncCssLoadingRelation = htmlAsset.addRelation(
    {
      type: 'HtmlScript',
      hrefType: 'inline',
      to: {
        type: 'JavaScript',
        text: `
          (function () {
            var el = document.createElement('link');
            el.href = '${originalRelation.to.url}'.toString('url');
            el.rel = 'stylesheet';
            ${
              originalRelation.media
                ? `el.media = '${originalRelation.media}';`
                : ''
            }
            document.body.appendChild(el);
          }())
        `
      }
    },
    'lastInBody'
  );

  asyncCssLoadingRelation.to.outgoingRelations[0].hrefType = 'rootRelative';

  // Insert <noscript> fallback sync CSS loading
  const noScriptFallbackRelation = htmlAsset.addRelation(
    {
      type: 'HtmlNoscript',
      to: {
        type: 'Html',
        text: ''
      }
    },
    'lastInBody'
  );

  noScriptFallbackRelation.to.addRelation(
    {
      type: 'HtmlStyle',
      media: originalRelation.media,
      to: originalRelation.to,
      hrefType: 'rootRelative'
    },
    'last'
  );

  noScriptFallbackRelation.inline();

  // Clean up
  originalRelation.detach();

  asyncCssLoadingRelation.to.minify();
  htmlAsset.markDirty();
}

function getSubsetPromiseId(fontUsage, format) {
  return [fontUsage.text, fontUsage.fontUrl, format].join('\x1d');
}

async function getSubsetsForFontUsage(
  assetGraph,
  htmlAssetTextsWithProps,
  formats,
  harfbuzz
) {
  let subsetLocalFont;

  if (harfbuzz) {
    subsetLocalFont = require('./subsetLocalFontWithHarfbuzz');
  } else {
    try {
      subsetLocalFont = require('./subsetLocalFont');
    } catch (err) {
      assetGraph.info(
        new Error(
          'Local subsetting is not possible because fonttools are not installed. Falling back to only subsetting Google Fonts. Run `pip install fonttools brotli zopfli` to enable local font subsetting'
        )
      );
    }
  }

  const allFonts = [];

  for (const item of htmlAssetTextsWithProps) {
    for (const fontUsage of item.fontUsages) {
      if (!fontUsage.fontUrl) {
        continue;
      }

      if (!allFonts.includes(fontUsage.fontUrl)) {
        allFonts.push(fontUsage.fontUrl);
      }
    }
  }

  if (subsetLocalFont) {
    await assetGraph.populate({
      followRelations: {
        to: { url: { $or: allFonts } }
      }
    });

    const originalFontBuffers = allFonts.reduce((result, fontUrl) => {
      const fontAsset = assetGraph.findAssets({
        url: fontUrl,
        isLoaded: true
      })[0];

      if (fontAsset) {
        result[fontUrl] = fontAsset.rawSrc;
      }

      return result;
    }, {});

    const subsetPromiseMap = {};

    for (const item of htmlAssetTextsWithProps) {
      for (const fontUsage of item.fontUsages) {
        const fontBuffer = originalFontBuffers[fontUsage.fontUrl];
        const text = fontUsage.text;
        for (const format of formats) {
          const promiseId = getSubsetPromiseId(fontUsage, format);

          if (!subsetPromiseMap[promiseId]) {
            subsetPromiseMap[promiseId] = subsetLocalFont(
              fontBuffer,
              format,
              text
            ).catch(err => {
              const error = new Error(err.message);
              error.asset = assetGraph.findAssets({
                url: fontUsage.fontUrl
              })[0];

              assetGraph.warn(error);
            });
          }

          subsetPromiseMap[promiseId].then(fontBuffer => {
            if (fontBuffer) {
              if (!fontUsage.subsets) {
                fontUsage.subsets = {};
              }
              fontUsage.subsets[format] = fontBuffer;
              const size = fontBuffer.length;
              if (
                !fontUsage.smallestSubsetSize ||
                size < fontUsage.smallestSubsetSize
              ) {
                fontUsage.smallestSubsetSize = size;
                fontUsage.smallestSubsetFormat = format;
              }
            }
          });
        }
      }
    }

    await Promise.all(Object.values(subsetPromiseMap));
  } else {
    const fontCssUrlMap = {};

    for (const item of htmlAssetTextsWithProps) {
      for (const fontUsage of item.fontUsages) {
        if (!fontUsage.fontUrl) {
          continue;
        }

        const fontAsset = assetGraph.findAssets({ url: fontUsage.fontUrl })[0];

        if (fontAsset.hostname !== 'fonts.gstatic.com') {
          continue;
        }

        for (const format of formats) {
          const mapId = getSubsetPromiseId(fontUsage, format);

          if (!fontCssUrlMap[mapId]) {
            fontCssUrlMap[mapId] = `${getGoogleFontSubsetCssUrl(
              fontUsage.props,
              fontUsage.text
            )}&format=${format}`;
          }
        }
      }
    }

    const assetGraphForLoadingFonts = new AssetGraph();

    for (const format of formats) {
      assetGraphForLoadingFonts.teepee.headers['User-Agent'] =
        fontFormatUA[format];
      const formatUrls = _.uniq(
        Object.values(fontCssUrlMap).filter(url =>
          url.endsWith(`format=${format}`)
        )
      );
      await assetGraphForLoadingFonts.loadAssets(Object.values(formatUrls));
    }

    await assetGraphForLoadingFonts.populate({
      followRelations: {
        type: 'CssFontFaceSrc'
      }
    });

    for (const item of htmlAssetTextsWithProps) {
      for (const fontUsage of item.fontUsages) {
        for (const format of formats) {
          const cssUrl = fontCssUrlMap[getSubsetPromiseId(fontUsage, format)];
          const cssAsset = assetGraphForLoadingFonts.findAssets({
            url: cssUrl,
            isLoaded: true
          })[0];
          if (cssAsset) {
            const fontRelation = cssAsset.outgoingRelations[0];
            const fontAsset = fontRelation.to;

            if (fontAsset.isLoaded) {
              if (!fontUsage.subsets) {
                fontUsage.subsets = {};
              }

              fontUsage.subsets[format] = fontAsset.rawSrc;
            }
          }
        }
      }
    }
  }
}

const fontContentTypeMap = {
  woff: 'font/woff', // https://tools.ietf.org/html/rfc8081#section-4.4.5
  woff2: 'font/woff2',
  truetype: 'font/ttf'
};

const fontOrder = ['woff2', 'woff', 'truetype'];

function getFontFaceForFontUsage(fontUsage) {
  const subsets = fontOrder
    .filter(format => fontUsage.subsets[format])
    .map(format => ({
      format,
      url: `data:${fontContentTypeMap[format]};base64,${fontUsage.subsets[
        format
      ].toString('base64')}`
    }));

  const resultString = ['@font-face {'];

  resultString.push(
    ...Object.keys(fontUsage.props)
      .sort()
      .map(prop => {
        let value = fontUsage.props[prop];

        if (prop === 'font-family') {
          value = cssQuoteIfNecessary(`${value}__subset`);
        }

        if (prop === 'src') {
          value = subsets
            .map(subset => `url(${subset.url}) format('${subset.format}')`)
            .join(', ');
        }

        return `${prop}: ${value};`;
      })
      .map(str => `  ${str}`)
  );

  resultString.push(
    `  unicode-range: ${unicodeRange(fontUsage.codepoints.used)};`
  );

  resultString.push('}');

  return resultString.join('\n');
}

function getUnusedVariantsStylesheet(
  fontUsages,
  accumulatedFontFaceDeclarations
) {
  // Find the available @font-face declarations where the font-family is used
  // (so there will be subsets created), but the specific variant isn't used.
  return accumulatedFontFaceDeclarations
    .filter(
      decl =>
        fontUsages.some(fontUsage =>
          fontUsage.fontFamilies.has(decl['font-family'])
        ) &&
        !fontUsages.some(
          ({ props }) =>
            props['font-style'] === decl['font-style'] &&
            props['font-weight'] === decl['font-weight'] &&
            props['font-stretch'] === decl['font-stretch'] &&
            props['font-family'].toLowerCase() ===
              decl['font-family'].toLowerCase()
        )
    )
    .map(props => {
      let src = stripLocalTokens(props.src);
      if (props.relations.length > 0) {
        const targets = props.relations.map(relation => relation.to.url);
        src = src.replace(
          props.relations[0].tokenRegExp,
          () => `url('${targets.shift().replace(/'/g, "\\'")}')`
        );
      }
      return `@font-face{font-family:${
        props['font-family']
      }__subset;font-stretch:${props['font-stretch']};font-style:${
        props['font-style']
      };font-weight:${props['font-weight']};src:${src}}`;
    })
    .join('\n\n');
}

function getFontUsageStylesheet(fontUsages) {
  return fontUsages
    .filter(fontUsage => fontUsage.subsets)
    .map(fontUsage => getFontFaceForFontUsage(fontUsage))
    .join('\n\n');
}

const fontFormatUA = {
  woff:
    'Mozilla/5.0 (Windows NT 6.1; WOW64; rv:27.0) Gecko/20100101 Firefox/27.0',
  woff2:
    'Mozilla/5.0 (Windows NT 6.1; WOW64) AppleWebKit/537.36 (KHTML, like Gecko) Chrome/58.0.835.2 Safari/537.36'
};

const validFontDisplayValues = [
  'auto',
  'block',
  'swap',
  'fallback',
  'optional'
];

async function subsetFonts(
  assetGraph,
  {
    formats = ['woff2', 'woff'],
    subsetPath = 'subfont/',
    omitFallbacks = false,
    subsetPerPage,
    inlineFonts,
    inlineCss,
    fontDisplay,
    onlyInfo,
<<<<<<< HEAD
    tracesByAsset,
    harfbuzz
=======
    dynamic,
    console
>>>>>>> 1c22db5a
  } = {}
) {
  if (!validFontDisplayValues.includes(fontDisplay)) {
    fontDisplay = undefined;
  }

  const htmlAssetTextsWithProps = [];
  const subsetUrl = urltools.ensureTrailingSlash(assetGraph.root + subsetPath);

  await assetGraph.populate({
    followRelations: {
      $or: [
        {
          to: {
            url: googleFontsCssUrlRegex
          }
        },
        {
          type: 'CssFontFaceSrc',
          from: {
            url: googleFontsCssUrlRegex
          }
        }
      ]
    }
  });

  // Collect texts by page

  const memoizedGetCssRulesByProperty = memoizeSync(getCssRulesByProperty);
  const htmlAssets = assetGraph.findAssets({ type: 'Html', isInline: false });
  const traversalRelationQuery = {
    $or: [
      {
        type: { $in: ['HtmlStyle', 'CssImport'] }
      },
      {
        to: {
          type: 'Html',
          isInline: true
        }
      }
    ]
  };

  // Keep track of the injected CSS assets that should eventually be minified
  // Minifying them along the way currently doesn't work because some of the
  // manipulation is sensitive to the exact text contents. We should fix that.
  const subsetFontsToBeMinified = new Set();
  const fontFaceDeclarationsByHtmlAsset = new Map();
  const potentiallyOrphanedAssets = new Set();

  const headlessBrowser = dynamic && new HeadlessBrowser({ console });

  try {
    for (const htmlAsset of htmlAssets) {
      const accumulatedFontFaceDeclarations = [];
      fontFaceDeclarationsByHtmlAsset.set(
        htmlAsset,
        accumulatedFontFaceDeclarations
      );
      assetGraph.eachAssetPreOrder(htmlAsset, traversalRelationQuery, asset => {
        if (asset.type === 'Css' && asset.isLoaded) {
          const seenNodes = new Set();

          const fontRelations = asset.outgoingRelations.filter(
            relation => relation.type === 'CssFontFaceSrc'
          );

          for (const fontRelation of fontRelations) {
            const node = fontRelation.node;

            if (!seenNodes.has(node)) {
              seenNodes.add(node);

              const fontFaceDeclaration = {
                relations: fontRelations.filter(r => r.node === node),
                ...initialValueByProp
              };

              node.walkDecls(declaration => {
                const propName = declaration.prop.toLowerCase();
                if (propName === 'font-family') {
                  fontFaceDeclaration[propName] = unquote(declaration.value);
                } else {
                  fontFaceDeclaration[propName] = declaration.value;
                }
              });
              accumulatedFontFaceDeclarations.push(fontFaceDeclaration);
            }
          }
        }
      });

      if (accumulatedFontFaceDeclarations.length > 0) {
        const seenFontFaceCombos = new Set();
        for (const fontFace of accumulatedFontFaceDeclarations) {
          const key = `${fontFace['font-family']}/${fontFace['font-style']}/${
            fontFace['font-weight']
          }`;
          if (seenFontFaceCombos.has(key)) {
            throw new Error(
              `Multiple @font-face with the same font-family/font-style/font-weight (maybe with different unicode-range?) is not supported yet: ${key}`
            );
          }
          seenFontFaceCombos.add(key);
        }

        const textByProps = fontTracer(
          htmlAsset.parseTree,
          gatherStylesheetsWithPredicates(htmlAsset.assetGraph, htmlAsset),
          memoizedGetCssRulesByProperty,
          htmlAsset
        );
        if (headlessBrowser) {
          textByProps.push(...(await headlessBrowser.tracePage(htmlAsset)));
        }
        htmlAssetTextsWithProps.push({
          htmlAsset,
          fontUsages: groupTextsByFontFamilyProps(
            textByProps,
            accumulatedFontFaceDeclarations
          ),
          accumulatedFontFaceDeclarations
        });
      }
      if (omitFallbacks) {
        // Remove the original @font-face rules:
        for (const { relations } of accumulatedFontFaceDeclarations) {
          for (const relation of relations) {
            potentiallyOrphanedAssets.add(relation.to);
            relation.node.parent.removeChild(relation.node);
            relation.remove();
          }
        }
        htmlAsset.markDirty();
      }
    }
  } finally {
    if (headlessBrowser) {
      await headlessBrowser.close();
    }
  }

  if (htmlAssetTextsWithProps.length <= 1) {
    subsetPerPage = false;
  }

  if (!subsetPerPage) {
    const globalFontUsage = {};

    // Gather all texts
    for (const htmlAssetTextWithProps of htmlAssetTextsWithProps) {
      for (const fontUsage of htmlAssetTextWithProps.fontUsages) {
        if (!globalFontUsage[fontUsage.fontUrl]) {
          globalFontUsage[fontUsage.fontUrl] = [];
        }

        globalFontUsage[fontUsage.fontUrl].push(fontUsage.text);
      }
    }

    // Merge subset values, unique glyphs, sort
    for (const htmlAssetTextWithProps of htmlAssetTextsWithProps) {
      for (const fontUsage of htmlAssetTextWithProps.fontUsages) {
        fontUsage.text = _.uniq(globalFontUsage[fontUsage.fontUrl].join(''))
          .sort()
          .join('');
      }
    }
  }

  if (fontDisplay) {
    for (const htmlAssetTextWithProps of htmlAssetTextsWithProps) {
      for (const fontUsage of htmlAssetTextWithProps.fontUsages) {
        fontUsage.props['font-display'] = fontDisplay;
      }
    }
  }

  // Generate codepoint sets for original font, the used subset and the unused subset
  for (const htmlAssetTextWithProps of htmlAssetTextsWithProps) {
    for (const fontUsage of htmlAssetTextWithProps.fontUsages) {
      const originalFont = assetGraph.findAssets({
        url: fontUsage.fontUrl
      })[0];
      if (originalFont.isLoaded) {
        let originalCodepoints;
        try {
          // Guard against 'Unknown font format' errors
          originalCodepoints = fontkit.create(originalFont.rawSrc).characterSet;
        } catch (err) {}
        if (originalCodepoints) {
          const usedCodepoints = fontUsage.text
            .split('')
            .map(c => c.codePointAt(0));
          const unusedCodepoints = originalCodepoints.filter(
            n => !usedCodepoints.includes(n)
          );

          fontUsage.codepoints = {
            original: originalCodepoints,
            used: usedCodepoints,
            unused: unusedCodepoints
          };
        }
      }
    }
  }

  if (onlyInfo) {
    return {
      fontInfo: htmlAssetTextsWithProps.map(({ fontUsages, htmlAsset }) => ({
        htmlAsset: htmlAsset.urlOrDescription,
        fontUsages: fontUsages
      }))
    };
  }

  // Generate subsets:
  await getSubsetsForFontUsage(
    assetGraph,
    htmlAssetTextsWithProps,
    formats,
    harfbuzz
  );

  // Warn about missing glyphs
  const missingGlyphsErrors = [];

  for (const { htmlAsset, fontUsages } of htmlAssetTextsWithProps) {
    for (const fontUsage of fontUsages) {
      if (fontUsage.subsets) {
        const characterSet = fontkit.create(Object.values(fontUsage.subsets)[0])
          .characterSet;

        for (const char of [...fontUsage.pageText]) {
          // Turns out that browsers don't mind that these are missing:
          if (char === '\t' || char === '\n') {
            continue;
          }

          const codePoint = char.codePointAt(0);

          const isMissing = !characterSet.includes(codePoint);

          if (isMissing) {
            let location;
            const charIdx = htmlAsset.text.indexOf(char);

            if (charIdx === -1) {
              location = `${htmlAsset.urlOrDescription} (generated content)`;
            } else {
              const position = new LinesAndColumns(
                htmlAsset.text
              ).locationForIndex(charIdx);
              location = `${htmlAsset.urlOrDescription}:${position.line +
                1}:${position.column + 1}`;
            }

            missingGlyphsErrors.push({
              codePoint,
              char,
              htmlAsset,
              fontUsage,
              location
            });
          }
        }
      }
    }
  }

  if (missingGlyphsErrors.length) {
    const errorLog = missingGlyphsErrors.map(
      ({ char, fontUsage, location }) =>
        `- \\u{${char.charCodeAt(0).toString(16)}} (${char}) in font-family '${
          fontUsage.props['font-family']
        }' (${fontUsage.props['font-weight']}/${
          fontUsage.props['font-style']
        }) at ${location}`
    );

    const message = `Missing glyph fallback detected.
When your primary webfont doesn't contain the glyphs you use, your browser will load your fallback fonts, which will be a potential waste of bandwidth.
These glyphs are used on your site, but they don't exist in the font you applied to them:`;

    assetGraph.warn(new Error(`${message}\n${errorLog.join('\n')}`));
  }

  // Insert subsets:

  for (const {
    htmlAsset,
    fontUsages,
    accumulatedFontFaceDeclarations
  } of htmlAssetTextsWithProps) {
    const insertionPoint = assetGraph.findRelations({
      type: 'HtmlStyle',
      from: htmlAsset
    })[0];
    const subsetFontUsages = fontUsages.filter(fontUsage => fontUsage.subsets);
    const unsubsettedFontUsages = fontUsages.filter(
      fontUsage => !subsetFontUsages.includes(fontUsage)
    );

    // Remove all existing preload hints to fonts that might have new subsets
    for (const fontUsage of fontUsages) {
      for (const relation of assetGraph.findRelations({
        type: { $in: ['HtmlPrefetchLink', 'HtmlPreloadLink'] },
        from: htmlAsset,
        to: {
          url: fontUsage.fontUrl
        }
      })) {
        if (relation.type === 'HtmlPrefetchLink') {
          const err = new Error(
            `Detached ${relation.node.outerHTML}. Will be replaced with preload with JS fallback.\nIf you feel this is wrong, open an issue at https://github.com/assetgraph/assetgraph/issues`
          );
          err.asset = relation.from;
          err.relation = relation;

          assetGraph.info(err);
        }

        relation.detach();
      }
    }

    if (unsubsettedFontUsages.length > 0) {
      // Insert <link rel="preload">
      const preloadRelations = unsubsettedFontUsages.map(fontUsage => {
        // Always preload unsubsetted font files, they might be any format, so can't be clever here
        return htmlAsset.addRelation(
          {
            type: 'HtmlPreloadLink',
            hrefType: 'rootRelative',
            to: fontUsage.fontUrl,
            as: 'font'
          },
          'before',
          insertionPoint
        );
      });

      // Generate JS fallback for browser that don't support <link rel="preload">
      const preloadData = unsubsettedFontUsages.map((fontUsage, idx) => {
        const preloadRelation = preloadRelations[idx];

        const formatMap = {
          '.woff': 'woff',
          '.woff2': 'woff2',
          '.ttf': 'truetype',
          '.svg': 'svg',
          '.eot': 'embedded-opentype'
        };
        const name = fontUsage.props['font-family'];
        const props = Object.keys(initialValueByProp).reduce((result, prop) => {
          if (
            fontUsage.props[prop] !==
            normalizeFontPropertyValue(prop, initialValueByProp[prop])
          ) {
            result[prop] = fontUsage.props[prop];
          }
          return result;
        }, {});

        return `new FontFace(
            "${name}",
            "url('" + "${preloadRelation.href}".toString('url') + "') format('${
          formatMap[preloadRelation.to.extension]
        }')",
            ${JSON.stringify(props)}
          ).load().then(void 0, function () {});`;
      });

      const originalFontJsPreloadAsset = htmlAsset.addRelation(
        {
          type: 'HtmlScript',
          hrefType: 'inline',
          to: {
            type: 'JavaScript',
            text: `try{${preloadData.join('')}}catch(e){}`
          }
        },
        'before',
        insertionPoint
      ).to;

      for (const [
        idx,
        relation
      ] of originalFontJsPreloadAsset.outgoingRelations.entries()) {
        relation.hrefType = 'rootRelative';
        relation.to = preloadRelations[idx].to;
        relation.refreshHref();
      }

      originalFontJsPreloadAsset.minify();
    }
    if (subsetFontUsages.length < 1) {
      return { fontInfo: [] };
    }

    let subsetCssText = getFontUsageStylesheet(subsetFontUsages);
    const unusedVariantsCss = getUnusedVariantsStylesheet(
      fontUsages,
      accumulatedFontFaceDeclarations
    );
    if (!inlineCss && !omitFallbacks) {
      // This can go into the same stylesheet because we won't reload all __subset suffixed families in the JS preload fallback
      subsetCssText += unusedVariantsCss;
    }

    let cssAsset = assetGraph.addAsset({
      type: 'Css',
      url: `${subsetUrl}subfontTemp.css`,
      text: subsetCssText
    });

    subsetFontsToBeMinified.add(cssAsset);

    if (!inlineFonts) {
      for (const fontRelation of cssAsset.outgoingRelations) {
        const fontAsset = fontRelation.to;
        const extension = fontAsset.contentType.split('/').pop();

        const nameProps = ['font-family', 'font-weight', 'font-style']
          .map(prop => fontRelation.node.nodes.find(decl => decl.prop === prop))
          .map(decl => decl.value);

        const fontWeightRangeStr = nameProps[1]
          .split(/\s+/)
          .map(token => normalizeFontPropertyValue('font-weight', token))
          .join('_');
        const fileNamePrefix = `${unquote(nameProps[0])
          .replace(/__subset$/, '')
          .replace(/ /g, '_')}-${fontWeightRangeStr}${
          nameProps[2] === 'italic' ? 'i' : ''
        }`;

        const fontFileName = `${fileNamePrefix}-${fontAsset.md5Hex.slice(
          0,
          10
        )}.${extension}`;

        // If it's not inline, it's one of the unused variants that gets a mirrored declaration added
        // for the __subset @font-face. Do not move it to /subfont/
        if (fontAsset.isInline) {
          const fontAssetUrl = subsetUrl + fontFileName;
          const existingFontAsset = assetGraph.findAssets({
            url: fontAssetUrl
          })[0];
          if (existingFontAsset && fontAsset.isInline) {
            fontRelation.to = existingFontAsset;
            assetGraph.removeAsset(fontAsset);
          } else {
            fontAsset.url = subsetUrl + fontFileName;
          }
        }

        fontRelation.hrefType = 'rootRelative';
      }
    }

    const cssAssetUrl = `${subsetUrl}fonts-${cssAsset.md5Hex.slice(0, 10)}.css`;
    const existingCssAsset = assetGraph.findAssets({ url: cssAssetUrl })[0];
    if (existingCssAsset) {
      assetGraph.removeAsset(cssAsset);
      subsetFontsToBeMinified.delete(cssAsset);
      cssAsset = existingCssAsset;
    } else {
      cssAsset.url = cssAssetUrl;
    }

    if (!inlineFonts) {
      for (const fontRelation of cssAsset.outgoingRelations) {
        const fontAsset = fontRelation.to;

        if (fontAsset.contentType === 'font/woff2') {
          // Only <link rel="preload"> for woff2 files
          // Preload support is a subset of woff2 support:
          // - https://caniuse.com/#search=woff2
          // - https://caniuse.com/#search=preload

          htmlAsset.addRelation(
            {
              type: 'HtmlPreloadLink',
              hrefType: 'rootRelative',
              to: fontAsset,
              as: 'font'
            },
            'before',
            insertionPoint
          );
        }
      }
    }
    const cssRelation = htmlAsset.addRelation(
      {
        type: 'HtmlStyle',
        hrefType: inlineCss ? 'inline' : 'rootRelative',
        to: cssAsset
      },
      'before',
      insertionPoint
    );

    // JS-based font preloading for browsers without <link rel="preload"> support
    let jsPreloadRelation;
    if (inlineCss) {
      // If the CSS is inlined we can use the font declarations directly to load the fonts
      jsPreloadRelation = htmlAsset.addRelation(
        {
          type: 'HtmlScript',
          hrefType: 'inline',
          to: {
            type: 'JavaScript',
            text:
              'try { document.fonts.forEach(function (f) { f.family.indexOf("__subset") !== -1 && f.load().then(void 0, function () {}); }); } catch (e) {}'
          }
        },
        'after',
        cssRelation
      );
      jsPreloadRelation.to.minify();
    } else {
      // The CSS is external, can't use the font face declarations without waiting for a blocking load.
      // Go for direct FontFace construction instead
      const fontFaceContructorCalls = [];

      cssAsset.parseTree.walkAtRules('font-face', rule => {
        let name;
        let url;
        const props = {};

        rule.walkDecls(({ prop, value }) => {
          const propName = prop.toLowerCase();
          if (propName === 'font-weight') {
            value = value
              .split(/\s+/)
              .map(token => normalizeFontPropertyValue('font-weight', token))
              .join(' ');
            if (/^\d+$/.test(value)) {
              value = parseInt(value, 10);
            }
          }

          if (propName in initialValueByProp) {
            if (
              normalizeFontPropertyValue(propName, value) !==
              normalizeFontPropertyValue(propName, initialValueByProp[propName])
            ) {
              props[propName] = value;
            }
          }

          if (propName === 'font-family') {
            name = unquote(value);
          } else if (propName === 'src') {
            const fontRelations = cssAsset.outgoingRelations.filter(
              relation => relation.node === rule
            );
            const urlStrings = value
              .split(/,\s*/)
              .filter(entry => entry.startsWith('url('));
            const urlValues = urlStrings.map((urlString, idx) =>
              urlString.replace(
                fontRelations[idx].href,
                '" + "/__subfont__".toString("url") + "'
              )
            );
            url = `"${urlValues.join(', ')}"`;
          }
        });

        fontFaceContructorCalls.push(
          `new FontFace("${name}", ${url}, ${JSON.stringify(props)}).load();`
        );
      });

      jsPreloadRelation = htmlAsset.addRelation(
        {
          type: 'HtmlScript',
          hrefType: 'inline',
          to: {
            type: 'JavaScript',
            text: `try {${fontFaceContructorCalls.join('')}} catch (e) {}`
          }
        },
        'before',
        cssRelation
      );

      for (const [
        idx,
        relation
      ] of jsPreloadRelation.to.outgoingRelations.entries()) {
        potentiallyOrphanedAssets.add(relation.to);
        relation.to = cssAsset.outgoingRelations[idx].to;
        relation.hrefType = 'rootRelative';
        relation.refreshHref();
      }
    }

    jsPreloadRelation.to.minify();

    if (!omitFallbacks && inlineCss && unusedVariantsCss) {
      // The fallback CSS for unused variants needs to go into its own stylesheet after the crude version of the JS-based preload "polyfill"
      const cssAsset = htmlAsset.addRelation(
        {
          type: 'HtmlStyle',
          to: {
            type: 'Css',
            text: unusedVariantsCss
          }
        },
        'after',
        jsPreloadRelation
      ).to;
      for (const relation of cssAsset.outgoingRelations) {
        relation.hrefType = 'rootRelative';
      }
    }
  }

  // Lazy load the original @font-face declarations of self-hosted fonts (unless omitFallbacks)
  const originalRelations = new Set();
  for (const htmlAsset of htmlAssets) {
    const accumulatedFontFaceDeclarations = fontFaceDeclarationsByHtmlAsset.get(
      htmlAsset
    );
    // TODO: Maybe group by media?
    const containedRelationsByFontFaceRule = new Map();
    for (const { relations } of accumulatedFontFaceDeclarations) {
      for (const relation of relations) {
        if (
          relation.from.hostname === 'fonts.googleapis.com' || // Google Web Fonts handled separately below
          containedRelationsByFontFaceRule.has(relation.node)
        ) {
          continue;
        }
        originalRelations.add(relation);
        containedRelationsByFontFaceRule.set(
          relation.node,
          relation.from.outgoingRelations.filter(
            otherRelation => otherRelation.node === relation.node
          )
        );
      }
    }

    if (containedRelationsByFontFaceRule.size > 0 && !omitFallbacks) {
      let cssAsset = assetGraph.addAsset({
        type: 'Css',
        text: [...containedRelationsByFontFaceRule.keys()]
          .map(rule =>
            getFontFaceDeclarationText(
              rule,
              containedRelationsByFontFaceRule.get(rule)
            )
          )
          .join('')
      });
      for (const relation of cssAsset.outgoingRelations) {
        relation.hrefType = 'rootRelative';
      }
      const cssAssetUrl = `${subsetUrl}fallback-${cssAsset.md5Hex.slice(
        0,
        10
      )}.css`;
      const existingCssAsset = assetGraph.findAssets({ url: cssAssetUrl })[0];
      if (existingCssAsset) {
        assetGraph.removeAsset(cssAsset);
        cssAsset = existingCssAsset;
      } else {
        subsetFontsToBeMinified.add(cssAsset);
        cssAsset.url = cssAssetUrl;
      }

      // Create a <link rel="stylesheet"> that asyncLoadStyleRelationWithFallback can convert to async with noscript fallback:
      const fallbackHtmlStyle = htmlAsset.addRelation({
        type: 'HtmlStyle',
        to: cssAsset
      });

      asyncLoadStyleRelationWithFallback(htmlAsset, fallbackHtmlStyle);
    }
  }

  // Remove the original @font-face blocks, and don't leave behind empty stylesheets:
  const maybeEmptyCssAssets = new Set();
  for (const relation of originalRelations) {
    const cssAsset = relation.from;
    if (relation.node.parent) {
      relation.node.parent.removeChild(relation.node);
    }
    relation.remove();
    cssAsset.markDirty();
    maybeEmptyCssAssets.add(cssAsset);
  }
  for (const cssAsset of maybeEmptyCssAssets) {
    if (cssAsset.isEmpty) {
      for (const incomingRelation of cssAsset.incomingRelations) {
        incomingRelation.detach();
      }
      assetGraph.removeAsset(cssAsset);
    }
  }

  // Async load Google Web Fonts CSS
  const googleFontStylesheets = assetGraph.findAssets({
    type: 'Css',
    url: { $regex: googleFontsCssUrlRegex }
  });
  for (const googleFontStylesheet of googleFontStylesheets) {
    const seenPages = new Set(); // Only do the work once for each font on each page
    for (const googleFontStylesheetRelation of googleFontStylesheet.incomingRelations) {
      let htmlParents;

      if (googleFontStylesheetRelation.type === 'CssImport') {
        // Gather Html parents. Relevant if we are dealing with CSS @import relations
        htmlParents = getParents(assetGraph, googleFontStylesheetRelation.to, {
          type: 'Html',
          isInline: false,
          isLoaded: true
        });
      } else if (googleFontStylesheetRelation.from.type === 'Html') {
        htmlParents = [googleFontStylesheetRelation.from];
      } else {
        htmlParents = [];
      }
      for (const htmlParent of htmlParents) {
        if (seenPages.has(htmlParent)) {
          continue;
        }
        seenPages.add(htmlParent);

        let insertPoint = htmlParent.outgoingRelations.find(
          relation => relation.type === 'HtmlStyle'
        );

        // Resource hint: preconnect to the Google font stylesheet hostname
        insertPoint = insertPreconnect(
          htmlParent,
          googleFontStylesheetRelation.to.hostname,
          insertPoint
        );

        // Resource hint: preconnect to the Google font hostname
        insertPreconnect(
          htmlParent,
          googleFontStylesheetRelation.to.outgoingRelations[0].to.hostname,
          insertPoint
        );

        asyncLoadStyleRelationWithFallback(
          htmlParent,
          googleFontStylesheetRelation
        );
      }
    }
    googleFontStylesheet.unload();
  }

  // Use subsets in font-family:

  const webfontNameMap = {};

  for (const { fontUsages } of htmlAssetTextsWithProps) {
    for (const { subsets, fontFamilies, props } of fontUsages) {
      if (subsets) {
        for (const fontFamily of fontFamilies) {
          webfontNameMap[fontFamily.toLowerCase()] = `${
            props['font-family']
          }__subset`;
        }
      }
    }
  }

  let customPropertyDefinitions; // Avoid computing this unless necessary
  // Inject subset font name before original webfont
  const cssAssets = assetGraph.findAssets({
    type: 'Css',
    isLoaded: true
  });
  let changesMadeToCustomPropertyDefinitions = false;
  for (const cssAsset of cssAssets) {
    let changesMade = false;
    cssAsset.eachRuleInParseTree(cssRule => {
      if (cssRule.parent.type === 'rule' && cssRule.type === 'decl') {
        const propName = cssRule.prop.toLowerCase();
        if (
          (propName === 'font' || propName === 'font-family') &&
          cssRule.value.includes('var(')
        ) {
          if (!customPropertyDefinitions) {
            customPropertyDefinitions = findCustomPropertyDefinitions(
              cssAssets
            );
          }
          for (const customPropertyName of extractReferencedCustomPropertyNames(
            cssRule.value
          )) {
            for (const relatedCssRule of [
              cssRule,
              ...(customPropertyDefinitions[customPropertyName] || [])
            ]) {
              const modifiedValue = injectSubsetDefinitions(
                relatedCssRule.value,
                webfontNameMap,
                omitFallbacks // replaceOriginal
              );
              if (modifiedValue !== relatedCssRule.value) {
                relatedCssRule.value = modifiedValue;
                changesMadeToCustomPropertyDefinitions = true;
              }
            }
          }
        } else if (propName === 'font-family') {
          const fontFamilies = cssListHelpers.splitByCommas(cssRule.value);
          for (let i = 0; i < fontFamilies.length; i += 1) {
            const subsetFontFamily =
              webfontNameMap[unquote(fontFamilies[i]).toLowerCase()];
            if (subsetFontFamily && !fontFamilies.includes(subsetFontFamily)) {
              fontFamilies.splice(
                i,
                omitFallbacks ? 1 : 0,
                cssQuoteIfNecessary(subsetFontFamily)
              );
              i += 1;
              cssRule.value = fontFamilies.join(', ');
              changesMade = true;
            }
          }
        } else if (propName === 'font') {
          const fontProperties = cssFontParser(cssRule.value);
          const fontFamilies =
            fontProperties && fontProperties['font-family'].map(unquote);
          if (fontFamilies) {
            const subsetFontFamily =
              webfontNameMap[fontFamilies[0].toLowerCase()];
            if (subsetFontFamily && !fontFamilies.includes(subsetFontFamily)) {
              // FIXME: Clean up and move elsewhere
              if (omitFallbacks) {
                fontFamilies.shift();
              }
              fontFamilies.unshift(subsetFontFamily);
              const stylePrefix = fontProperties['font-style']
                ? `${fontProperties['font-style']} `
                : '';
              const weightPrefix = fontProperties['font-weight']
                ? `${fontProperties['font-weight']} `
                : '';
              const lineHeightSuffix = fontProperties['line-height']
                ? `/${fontProperties['line-height']}`
                : '';
              cssRule.value = `${stylePrefix}${weightPrefix}${
                fontProperties['font-size']
              }${lineHeightSuffix} ${fontFamilies
                .map(cssQuoteIfNecessary)
                .join(', ')}`;
              changesMade = true;
            }
          }
        }
      }
    });
    if (changesMade) {
      cssAsset.markDirty();
    }
  }

  // This is a bit crude, could be more efficient if we tracked the containing asset in findCustomPropertyDefinitions
  if (changesMadeToCustomPropertyDefinitions) {
    for (const cssAsset of cssAssets) {
      cssAsset.markDirty();
    }
  }

  // This is a bit awkward now, but if it's done sooner, it breaks the CSS source regexping:
  for (const cssAsset of subsetFontsToBeMinified) {
    await cssAsset.minify();
  }

  for (const asset of potentiallyOrphanedAssets) {
    if (asset.incomingRelations.length === 0) {
      assetGraph.removeAsset(asset);
    }
  }

  // Hand out some useful info about the detected subsets:
  return {
    fontInfo: htmlAssetTextsWithProps.map(({ fontUsages, htmlAsset }) => ({
      htmlAsset: htmlAsset.urlOrDescription,
      fontUsages: fontUsages.map(fontUsage => _.omit(fontUsage, 'subsets'))
    }))
  };
}

module.exports = subsetFonts;<|MERGE_RESOLUTION|>--- conflicted
+++ resolved
@@ -574,13 +574,9 @@
     inlineCss,
     fontDisplay,
     onlyInfo,
-<<<<<<< HEAD
-    tracesByAsset,
-    harfbuzz
-=======
     dynamic,
+    harfbuzz,
     console
->>>>>>> 1c22db5a
   } = {}
 ) {
   if (!validFontDisplayValues.includes(fontDisplay)) {
