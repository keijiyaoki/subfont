--- conflicted
+++ resolved
@@ -586,12 +586,8 @@
     fontDisplay,
     onlyInfo,
     dynamic,
-<<<<<<< HEAD
+    console = global.console,
     harfbuzz,
-    console,
-=======
-    console = global.console,
->>>>>>> 8770e73e
   } = {}
 ) {
   if (!validFontDisplayValues.includes(fontDisplay)) {
