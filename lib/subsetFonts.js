--- conflicted
+++ resolved
@@ -586,12 +586,8 @@
     fontDisplay,
     onlyInfo,
     dynamic,
-<<<<<<< HEAD
     harfbuzz,
-    console
-=======
     console,
->>>>>>> b8b94fe2
   } = {}
 ) {
   if (!validFontDisplayValues.includes(fontDisplay)) {
