--- conflicted
+++ resolved
@@ -23,10 +23,7 @@
     recursive = false,
     fallbacks = true,
     dynamic = false,
-<<<<<<< HEAD
-    harfbuzz = false
-=======
->>>>>>> b8b94fe2
+    harfbuzz = false,
   },
   console
 ) {
