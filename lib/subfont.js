--- conflicted
+++ resolved
@@ -18,14 +18,9 @@
     fontDisplay = 'swap',
     inPlace = false,
     inputFiles = [],
-<<<<<<< HEAD
-    recursive = true,
+    recursive = false,
     fallbacks = true,
     dynamic = false
-=======
-    recursive = false,
-    fallbacks = true
->>>>>>> 3b203cbb
   },
   console
 ) {
